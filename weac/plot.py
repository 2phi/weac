--- conflicted
+++ resolved
@@ -186,13 +186,10 @@
 # === DEFORMATION CONTOUR PLOT ================================================
 
 
-<<<<<<< HEAD
 def deformed(instance, xsl, xwl, z, phi, dz=2, scale=100,
              window=np.inf, pad=2, levels=300, aspect=2,
-             field='principal', normalize=True, dark=False):
-=======
-def contours(instance, x, z, i, window=1e12, scale=100):
->>>>>>> 8e49c427
+             field='principal', normalize=True, dark=False,
+             filename='cont'):
     """
     Plot 2D deformed solution with displacement or stress fields.
 
@@ -251,7 +248,6 @@
         fig.set_facecolor('#282c34')
         ax.set_facecolor('white')
 
-<<<<<<< HEAD
     # Calculate top-to-bottom vertical positions (mm) in beam coordinate system
     zi = instance.get_zmesh(dz=dz)[:, 0]
     h = instance.h
@@ -336,17 +332,6 @@
     # Assemble weak-layer output on grid
     weak = np.row_stack([weak, weak])
 
-=======
-    # Get x-coordinate of maximum deflection w (cm) and derive plot x-limits
-    xfocus = x[np.max(np.argmax(W, axis=1))]/10
-    xmax = 1.1*window/10
-    xmin = -0.1*window/10
-
-    # From maximum of deflection w (cm) and slab height h (cm) derive plot y-limits
-    ymin = -0.1*instance.h/10
-    ymax = 2*instance.h/10
-
->>>>>>> 8e49c427
     # Normalize colormap
     absmax = np.nanmax(np.abs([slab.min(), slab.max(), weak.min(), weak.max()]))
     clim = np.round(absmax, significant_digits(absmax))
@@ -397,16 +382,13 @@
     plt.gca().set_ylabel('depth below surface\n' r'$\longleftarrow $ $d$ (cm)')
     plt.title(fr'${scale}\!\times\!$ scaled deformations (cm)', size=10)
 
-<<<<<<< HEAD
     # Show colorbar
     ticks = np.linspace(levels[0], levels[-1], num=11, endpoint=True)
     plt.colorbar(orientation='horizontal', ticks=ticks,
                  label=label, aspect=35)
 
-=======
->>>>>>> 8e49c427
     # Save figure
-    save_plot(name='cont'+str(i))
+    save_plot(name=filename)
 
     # Clear Canvas
     plt.close()
