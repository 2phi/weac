--- conflicted
+++ resolved
@@ -485,6 +485,7 @@
             Third derivative of the cross-section rotation psi'''(x) (1/mm^3).
         """
         return self.dz_dxdx(z, phi)[5, :]
+
 
 class SlabContactMixin:
     """
@@ -1065,23 +1066,18 @@
             ki = np.array(ki)                           # Crack
             k0 = np.array(k0)                           # No crack
         elif self.system == 'pst-':
-            li = np.array([L - self.a, self.td])             # Segment lengths
+            li = np.array([L - self.a, self.td])        # Segment lengths
             mi = np.array([0])                          # Skier weights
             ki = np.array([True, False])                # Crack
             k0 = np.array([True, True])                 # No crack
         elif self.system == '-pst':
-            li = np.array([self.td, L - self.a])             # Segment lengths
+            li = np.array([self.td, L - self.a])        # Segment lengths
             mi = np.array([0])                          # Skier weights
             ki = np.array([False, True])                # Crack
             k0 = np.array([True, True])                 # No crack
         elif self.system == 'skier':
-<<<<<<< HEAD
-            lb = (L - a)/2                              # Half supported length
-            lf = a/2                                    # Half free length
-=======
-            lb = (L - self.a)/2                              # Half bedded length
-            lf = self.a/2                                    # Half free length
->>>>>>> 8e49c427
+            lb = (L - self.a)/2                         # Half bedded length
+            lf = self.a/2                               # Half free length
             li = np.array([lb, lf, lf, lb])             # Segment lengths
             mi = np.array([0, m, 0])                    # Skier weights
             ki = np.array([True, False, False, True])   # Crack
